struct SMC{R} <: AbstractMCMC.AbstractSampler
    nparticles::Int
    resampler::R
end

"""
    SMC(n[, resampler = ResampleWithESSThreshold()])
    SMC(n, [resampler = resample_systematic, ]threshold)

Create a sequential Monte Carlo (SMC) sampler with `n` particles.

If the algorithm for the resampling step is not specified explicitly, systematic resampling
is performed if the estimated effective sample size per particle drops below 0.5.
"""
SMC(nparticles::Int) = SMC(nparticles, ResampleWithESSThreshold())

# Convenient constructors with ESS threshold
function SMC(nparticles::Int, resampler, threshold::Real)
    return SMC(nparticles, ResampleWithESSThreshold(resampler, threshold))
end
SMC(nparticles::Int, threshold::Real) = SMC(nparticles, resample_systematic, threshold)

struct SMCSample{P,W,L}
    trajectories::P
    weights::W
    logevidence::L
end

function AbstractMCMC.sample(model::AbstractMCMC.AbstractModel, sampler::SMC; kwargs...)
    return AbstractMCMC.sample(Random.GLOBAL_RNG, model, sampler; kwargs...)
end

function AbstractMCMC.sample(
    rng::Random.AbstractRNG, model::AbstractMCMC.AbstractModel, sampler::SMC; kwargs...
)
    if !isempty(kwargs)
        @warn "keyword arguments $(keys(kwargs)) are not supported by `SMC`"
    end

    # Create a set of particles.
    particles = ParticleContainer(
        [Trace(model, TracedRNG()) for _ in 1:(sampler.nparticles)], rng
    )

    # Perform particle sweep.
    logevidence = sweep!(particles.rng, particles, sampler.resampler)

    return SMCSample(collect(particles), getweights(particles), logevidence)
end

struct PG{R} <: AbstractMCMC.AbstractSampler
    """Number of particles."""
    nparticles::Int
    """Resampling algorithm."""
    resampler::R
end

"""
    PG(n, [resampler = ResampleWithESSThreshold()])
    PG(n, [resampler = resample_systematic, ]threshold)

Create a Particle Gibbs sampler with `n` particles.

If the algorithm for the resampling step is not specified explicitly, systematic resampling
is performed if the estimated effective sample size per particle drops below 0.5.
"""
PG(nparticles::Int) = PG(nparticles, ResampleWithESSThreshold())

# Convenient constructors with ESS threshold
function PG(nparticles::Int, resampler, threshold::Real)
    return PG(nparticles, ResampleWithESSThreshold(resampler, threshold))
end
PG(nparticles::Int, threshold::Real) = PG(nparticles, resample_systematic, threshold)

struct PGState{T}
    trajectory::T
end

struct PGSample{T,L}
    trajectory::T
    logevidence::L
end

function AbstractMCMC.step(
    rng::Random.AbstractRNG, model::AbstractMCMC.AbstractModel, sampler::PG; kwargs...
)
    # Create a new set of particles.
    particles = ParticleContainer(
        [Trace(model, TracedRNG()) for _ in 1:(sampler.nparticles)], rng
    )

    # Perform a particle sweep.
    logevidence = sweep!(particles.rng, particles, sampler.resampler)

    # Pick a particle to be retained.
    trajectory = rand(rng, particles)

    return PGSample(trajectory, logevidence), PGState(trajectory)
end

function AbstractMCMC.step(
    rng::Random.AbstractRNG,
    model::AbstractMCMC.AbstractModel,
    sampler::PG,
    state::PGState;
    kwargs...,
)
    # Create a new set of particles.
    nparticles = sampler.nparticles
    x = map(1:nparticles) do i
        if i == nparticles
            # Create reference trajectory.
            forkr(state.trajectory)
        else
            Trace(model, TracedRNG())
        end
    end
    particles = ParticleContainer(x, rng)

    # Perform a particle sweep.
<<<<<<< HEAD
    logevidence = sweep!(particles.rng, particles, sampler.resampler)
=======
    logevidence = sweep!(rng, particles, sampler.resampler, particles.vals[nparticles])
>>>>>>> 350e2c13

    # Pick a particle to be retained.
    newtrajectory = rand(rng, particles)

    return PGSample(newtrajectory, logevidence), PGState(newtrajectory)
end<|MERGE_RESOLUTION|>--- conflicted
+++ resolved
@@ -118,11 +118,9 @@
     particles = ParticleContainer(x, rng)
 
     # Perform a particle sweep.
-<<<<<<< HEAD
-    logevidence = sweep!(particles.rng, particles, sampler.resampler)
-=======
-    logevidence = sweep!(rng, particles, sampler.resampler, particles.vals[nparticles])
->>>>>>> 350e2c13
+    logevidence = sweep!(
+        particles.rng, particles, sampler.resampler, particles.vals[nparticles]
+    )
 
     # Pick a particle to be retained.
     newtrajectory = rand(rng, particles)
