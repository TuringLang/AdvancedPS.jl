struct SMC{R} <: AbstractMCMC.AbstractSampler
    nparticles::Int
    resampler::R
end

"""
    SMC(n[, resampler = ResampleWithESSThreshold()])
    SMC(n, [resampler = resample_systematic, ]threshold)

Create a sequential Monte Carlo (SMC) sampler with `n` particles.

If the algorithm for the resampling step is not specified explicitly, systematic resampling
is performed if the estimated effective sample size per particle drops below 0.5.
"""
SMC(nparticles::Int) = SMC(nparticles, ResampleWithESSThreshold())

# Convenient constructors with ESS threshold
function SMC(nparticles::Int, resampler, threshold::Real)
    return SMC(nparticles, ResampleWithESSThreshold(resampler, threshold))
end
SMC(nparticles::Int, threshold::Real) = SMC(nparticles, resample_systematic, threshold)

struct SMCSample{P,W,L}
    trajectories::P
    weights::W
    logevidence::L
end

function AbstractMCMC.sample(model::AbstractMCMC.AbstractModel, sampler::SMC; kwargs...)
    return AbstractMCMC.sample(Random.GLOBAL_RNG, model, sampler; kwargs...)
end

function AbstractMCMC.sample(
    rng::Random.AbstractRNG, model::AbstractMCMC.AbstractModel, sampler::SMC; kwargs...
)
    if !isempty(kwargs)
        @warn "keyword arguments $(keys(kwargs)) are not supported by `SMC`"
	end

    # Create a set of particles.
<<<<<<< HEAD
    particles = ParticleContainer([Trace(model, TracedRNG()) for _ in 1:sampler.nparticles])
=======
    particles = ParticleContainer([Trace(model) for _ in 1:(sampler.nparticles)])
>>>>>>> 176640e1

    # Perform particle sweep.
    logevidence = sweep!(rng, particles, sampler.resampler)

    return SMCSample(collect(particles), getweights(particles), logevidence)
end

struct PG{R} <: AbstractMCMC.AbstractSampler
    """Number of particles."""
    nparticles::Int
    """Resampling algorithm."""
    resampler::R
end

"""
    PG(n, [resampler = ResampleWithESSThreshold()])
    PG(n, [resampler = resample_systematic, ]threshold)

Create a Particle Gibbs sampler with `n` particles.

If the algorithm for the resampling step is not specified explicitly, systematic resampling
is performed if the estimated effective sample size per particle drops below 0.5.
"""
PG(nparticles::Int) = PG(nparticles, ResampleWithESSThreshold())

# Convenient constructors with ESS threshold
function PG(nparticles::Int, resampler, threshold::Real)
    return PG(nparticles, ResampleWithESSThreshold(resampler, threshold))
end
PG(nparticles::Int, threshold::Real) = PG(nparticles, resample_systematic, threshold)

struct PGState{T}
    trajectory::T
end

struct PGSample{T,L}
    trajectory::T
    logevidence::L
end

function AbstractMCMC.step(
    rng::Random.AbstractRNG, model::AbstractMCMC.AbstractModel, sampler::PG; kwargs...
)
<<<<<<< HEAD
	# Create a new set of particles.
    particles = ParticleContainer([Trace(model, TracedRNG()) for _ in 1:sampler.nparticles])
=======
    # Create a new set of particles.
    particles = ParticleContainer([Trace(model) for _ in 1:(sampler.nparticles)])
>>>>>>> 176640e1

    # Perform a particle sweep.
    logevidence = sweep!(rng, particles, sampler.resampler)

    # Pick a particle to be retained.
    trajectory = rand(rng, particles)

    return PGSample(trajectory, logevidence), PGState(trajectory)
end

function AbstractMCMC.step(
    rng::Random.AbstractRNG,
    model::AbstractMCMC.AbstractModel,
    sampler::PG,
    state::PGState;
    kwargs...,
)
    # Create a new set of particles.
    nparticles = sampler.nparticles
    x = map(1:nparticles) do i
        if i == nparticles
            # Create reference trajectory.
            forkr(state.trajectory)
        else
            Trace(model, TracedRNG())
        end
    end
    particles = ParticleContainer(x)

    # Perform a particle sweep.
    logevidence = sweep!(rng, particles, sampler.resampler)

    # Pick a particle to be retained.
    newtrajectory = rand(rng, particles)

    return PGSample(newtrajectory, logevidence), PGState(newtrajectory)
end<|MERGE_RESOLUTION|>--- conflicted
+++ resolved
@@ -38,11 +38,7 @@
 	end
 
     # Create a set of particles.
-<<<<<<< HEAD
     particles = ParticleContainer([Trace(model, TracedRNG()) for _ in 1:sampler.nparticles])
-=======
-    particles = ParticleContainer([Trace(model) for _ in 1:(sampler.nparticles)])
->>>>>>> 176640e1
 
     # Perform particle sweep.
     logevidence = sweep!(rng, particles, sampler.resampler)
@@ -86,13 +82,8 @@
 function AbstractMCMC.step(
     rng::Random.AbstractRNG, model::AbstractMCMC.AbstractModel, sampler::PG; kwargs...
 )
-<<<<<<< HEAD
-	# Create a new set of particles.
+    # Create a new set of particles.
     particles = ParticleContainer([Trace(model, TracedRNG()) for _ in 1:sampler.nparticles])
-=======
-    # Create a new set of particles.
-    particles = ParticleContainer([Trace(model) for _ in 1:(sampler.nparticles)])
->>>>>>> 176640e1
 
     # Perform a particle sweep.
     logevidence = sweep!(rng, particles, sampler.resampler)
