--- conflicted
+++ resolved
@@ -1,11 +1,7 @@
 name = "AdvancedPS"
 uuid = "576499cb-2369-40b2-a588-c64705576edc"
 authors = ["TuringLang"]
-<<<<<<< HEAD
 version = "0.7"
-=======
-version = "0.6.2"
->>>>>>> 1ad89ec5
 
 [deps]
 AbstractMCMC = "80f14c24-f653-4e6a-9b94-39d6b0f70001"
@@ -30,13 +26,8 @@
 Random123 = "1.3"
 Requires = "1.0"
 StatsFuns = "0.9, 1"
-<<<<<<< HEAD
-SSMProblems = "0.1"
+SSMProblems = "0.5"
 julia = "1.10.8"
-=======
-SSMProblems = "0.5"
-julia = "1.7"
->>>>>>> 1ad89ec5
 
 [extras]
 Libtask = "6f1fad26-d15e-5dc8-ae53-837a1d7b8c9f"
