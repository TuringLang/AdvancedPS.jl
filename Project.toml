name = "AdvancedPS"
uuid = "576499cb-2369-40b2-a588-c64705576edc"
authors = ["TuringLang"]
version = "0.5.4"

[deps]
AbstractMCMC = "80f14c24-f653-4e6a-9b94-39d6b0f70001"
Distributions = "31c24e10-a181-5473-b8eb-7969acd0382f"
Random = "9a3f8284-a2c9-5f02-9a11-845980a1fd5c"
Random123 = "74087812-796a-5b5d-8853-05524746bad3"
Requires = "ae029012-a4dd-5104-9daa-d747884805df"
StatsFuns = "4c63d2b9-4356-54db-8cca-17b64c39e42c"
SSMProblems = "26aad666-b158-4e64-9d35-0e672562fa48"

[weakdeps]
Libtask = "6f1fad26-d15e-5dc8-ae53-837a1d7b8c9f"

[extensions]
AdvancedPSLibtaskExt = "Libtask"

[compat]
AbstractMCMC = "2, 3, 4, 5"
Distributions = "0.23, 0.24, 0.25"
Libtask = "0.8"
Random123 = "1.3"
Requires = "1.0"
StatsFuns = "0.9, 1"
<<<<<<< HEAD
SSMProblems = "0.1.1"
julia = "1.3"
=======
Random = "1.6"
julia = "1.6"
>>>>>>> 1e5dfddc

[extras]
Libtask = "6f1fad26-d15e-5dc8-ae53-837a1d7b8c9f"

[targets]
test = ["Libtask"]<|MERGE_RESOLUTION|>--- conflicted
+++ resolved
@@ -25,13 +25,9 @@
 Random123 = "1.3"
 Requires = "1.0"
 StatsFuns = "0.9, 1"
-<<<<<<< HEAD
 SSMProblems = "0.1.1"
-julia = "1.3"
-=======
 Random = "1.6"
 julia = "1.6"
->>>>>>> 1e5dfddc
 
 [extras]
 Libtask = "6f1fad26-d15e-5dc8-ae53-837a1d7b8c9f"
