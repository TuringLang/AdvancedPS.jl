name = "AdvancedPS"
uuid = "576499cb-2369-40b2-a588-c64705576edc"
authors = ["TuringLang"]
<<<<<<< HEAD
version = "0.2.2"
=======
version = "0.2.1"
>>>>>>> f05c2793

[deps]
AbstractMCMC = "80f14c24-f653-4e6a-9b94-39d6b0f70001"
Distributions = "31c24e10-a181-5473-b8eb-7969acd0382f"
Libtask = "6f1fad26-d15e-5dc8-ae53-837a1d7b8c9f"
Random = "9a3f8284-a2c9-5f02-9a11-845980a1fd5c"
StatsFuns = "4c63d2b9-4356-54db-8cca-17b64c39e42c"

[compat]
<<<<<<< HEAD
AbstractMCMC = "2, 3"
Distributions = "0.23, 0.24"
=======
AbstractMCMC = "2"
Distributions = "0.23, 0.24, 0.25"
>>>>>>> f05c2793
Libtask = "0.5"
StatsFuns = "0.9"
julia = "1.3"<|MERGE_RESOLUTION|>--- conflicted
+++ resolved
@@ -1,11 +1,7 @@
 name = "AdvancedPS"
 uuid = "576499cb-2369-40b2-a588-c64705576edc"
 authors = ["TuringLang"]
-<<<<<<< HEAD
 version = "0.2.2"
-=======
-version = "0.2.1"
->>>>>>> f05c2793
 
 [deps]
 AbstractMCMC = "80f14c24-f653-4e6a-9b94-39d6b0f70001"
@@ -15,13 +11,8 @@
 StatsFuns = "4c63d2b9-4356-54db-8cca-17b64c39e42c"
 
 [compat]
-<<<<<<< HEAD
 AbstractMCMC = "2, 3"
-Distributions = "0.23, 0.24"
-=======
-AbstractMCMC = "2"
 Distributions = "0.23, 0.24, 0.25"
->>>>>>> f05c2793
 Libtask = "0.5"
 StatsFuns = "0.9"
 julia = "1.3"