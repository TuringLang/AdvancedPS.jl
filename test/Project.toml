[deps]
AbstractMCMC = "80f14c24-f653-4e6a-9b94-39d6b0f70001"
Distributions = "31c24e10-a181-5473-b8eb-7969acd0382f"
Libtask = "6f1fad26-d15e-5dc8-ae53-837a1d7b8c9f"
Random = "9a3f8284-a2c9-5f02-9a11-845980a1fd5c"
Test = "8dfed614-e22c-5e08-85e1-65c5234f0b40"

[compat]
<<<<<<< HEAD
AbstractMCMC = "2, 3"
Distributions = "0.24"
=======
AbstractMCMC = "2"
Distributions = "0.24, 0.25"
>>>>>>> f05c2793
Libtask = "0.5"
julia = "1.3"<|MERGE_RESOLUTION|>--- conflicted
+++ resolved
@@ -6,12 +6,7 @@
 Test = "8dfed614-e22c-5e08-85e1-65c5234f0b40"
 
 [compat]
-<<<<<<< HEAD
 AbstractMCMC = "2, 3"
-Distributions = "0.24"
-=======
-AbstractMCMC = "2"
 Distributions = "0.24, 0.25"
->>>>>>> f05c2793
 Libtask = "0.5"
 julia = "1.3"